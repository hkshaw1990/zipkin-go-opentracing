package zipkintracer

<<<<<<< HEAD
import (
	"time"

	opentracing "github.com/opentracing/opentracing-go"
	"github.com/openzipkin/zipkin-go-opentracing/flag"
)
=======
import opentracing "github.com/opentracing/opentracing-go"
>>>>>>> a0a23de2

type accessorPropagator struct {
	tracer *tracerImpl
}

// DelegatingCarrier is a flexible carrier interface which can be implemented
// by types which have a means of storing the trace metadata and already know
// how to serialize themselves (for example, protocol buffers).
type DelegatingCarrier interface {
	SetState(traceID, spanID uint64, parentSpanID *uint64, sampled bool, flags flag.Flags)
	State() (traceID, spanID uint64, parentSpanID *uint64, sampled bool, flags flag.Flags)
	SetBaggageItem(key, value string)
	GetBaggage(func(key, value string))
}

func (p *accessorPropagator) Inject(
	spanContext opentracing.SpanContext,
	carrier interface{},
) error {
	ac, ok := carrier.(DelegatingCarrier)
	if !ok || ac == nil {
		return opentracing.ErrInvalidCarrier
	}
	sc, ok := spanContext.(*Context)
	if !ok {
		return opentracing.ErrInvalidSpanContext
	}
<<<<<<< HEAD
	meta := si.raw.Context
	ac.SetState(meta.TraceID, meta.SpanID, meta.ParentSpanID, meta.Sampled, meta.Flags)
	for k, v := range si.raw.Baggage {
=======
	if p.tracer.options.clientServerSameSpan {
		ac.SetState(sc.TraceID, sc.SpanID, sc.ParentSpanID, sc.Sampled)
	} else {
		ac.SetState(sc.TraceID, sc.ParentSpanID, 0, sc.Sampled)
	}
	for k, v := range sc.Baggage {
>>>>>>> a0a23de2
		ac.SetBaggageItem(k, v)
	}
	return nil
}

func (p *accessorPropagator) Extract(
	carrier interface{},
) (opentracing.SpanContext, error) {
	ac, ok := carrier.(DelegatingCarrier)
	if !ok || ac == nil {
		return nil, opentracing.ErrInvalidCarrier
	}

	traceID, spanID, parentSpanID, sampled := ac.State()
	sc := &Context{
		TraceID:      traceID,
		SpanID:       spanID,
		ParentSpanID: parentSpanID,
		Sampled:      sampled,
	}
	ac.GetBaggage(func(k, v string) {
		if sc.Baggage == nil {
			sc.Baggage = map[string]string{}
		}
		sc.Baggage[k] = v
	})

<<<<<<< HEAD
	traceID, spanID, parentSpanID, sampled, flags := ac.State()
	sp.raw.Context = Context{
		TraceID: traceID,
		Sampled: sampled,
		Flags:   flags,
	}
	if p.tracer.options.clientServerSameSpan {
		sp.raw.Context.SpanID = spanID
		sp.raw.Context.ParentSpanID = parentSpanID
	} else {
		sp.raw.Context.SpanID = randomID()
		sp.raw.Context.ParentSpanID = &spanID
	}

	return p.tracer.startSpanInternal(
		sp,
		operationName,
		time.Now(),
		nil,
	), nil
=======
	return sc, nil
>>>>>>> a0a23de2
}<|MERGE_RESOLUTION|>--- conflicted
+++ resolved
@@ -1,15 +1,9 @@
 package zipkintracer
 
-<<<<<<< HEAD
 import (
-	"time"
-
 	opentracing "github.com/opentracing/opentracing-go"
 	"github.com/openzipkin/zipkin-go-opentracing/flag"
 )
-=======
-import opentracing "github.com/opentracing/opentracing-go"
->>>>>>> a0a23de2
 
 type accessorPropagator struct {
 	tracer *tracerImpl
@@ -33,22 +27,14 @@
 	if !ok || ac == nil {
 		return opentracing.ErrInvalidCarrier
 	}
-	sc, ok := spanContext.(*Context)
+	sc, ok := spanContext.(*SpanContext)
 	if !ok {
 		return opentracing.ErrInvalidSpanContext
 	}
-<<<<<<< HEAD
-	meta := si.raw.Context
-	ac.SetState(meta.TraceID, meta.SpanID, meta.ParentSpanID, meta.Sampled, meta.Flags)
-	for k, v := range si.raw.Baggage {
-=======
-	if p.tracer.options.clientServerSameSpan {
-		ac.SetState(sc.TraceID, sc.SpanID, sc.ParentSpanID, sc.Sampled)
-	} else {
-		ac.SetState(sc.TraceID, sc.ParentSpanID, 0, sc.Sampled)
-	}
+
+	ac.SetState(sc.TraceID, sc.SpanID, sc.ParentSpanID, sc.Sampled, sc.Flags)
+
 	for k, v := range sc.Baggage {
->>>>>>> a0a23de2
 		ac.SetBaggageItem(k, v)
 	}
 	return nil
@@ -62,12 +48,13 @@
 		return nil, opentracing.ErrInvalidCarrier
 	}
 
-	traceID, spanID, parentSpanID, sampled := ac.State()
-	sc := &Context{
+	traceID, spanID, parentSpanID, sampled, flags := ac.State()
+	sc := &SpanContext{
 		TraceID:      traceID,
 		SpanID:       spanID,
 		ParentSpanID: parentSpanID,
 		Sampled:      sampled,
+		Flags:        flags,
 	}
 	ac.GetBaggage(func(k, v string) {
 		if sc.Baggage == nil {
@@ -76,28 +63,5 @@
 		sc.Baggage[k] = v
 	})
 
-<<<<<<< HEAD
-	traceID, spanID, parentSpanID, sampled, flags := ac.State()
-	sp.raw.Context = Context{
-		TraceID: traceID,
-		Sampled: sampled,
-		Flags:   flags,
-	}
-	if p.tracer.options.clientServerSameSpan {
-		sp.raw.Context.SpanID = spanID
-		sp.raw.Context.ParentSpanID = parentSpanID
-	} else {
-		sp.raw.Context.SpanID = randomID()
-		sp.raw.Context.ParentSpanID = &spanID
-	}
-
-	return p.tracer.startSpanInternal(
-		sp,
-		operationName,
-		time.Now(),
-		nil,
-	), nil
-=======
 	return sc, nil
->>>>>>> a0a23de2
 }